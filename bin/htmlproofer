--- conflicted
+++ resolved
@@ -39,10 +39,7 @@
   p.option 'timeframe', '--timeframe <time>', String, 'A string representing the caching timeframe.'
   p.option 'url_ignore', '--url-ignore link1,[link2,...]', Array, 'A comma-separated list of Strings or RegExps containing URLs that are safe to ignore. It affects all HTML attributes. Note that non-HTTP(S) URIs are always ignored'
   p.option 'url_swap', '--url-swap re:string,[re:string,...]', Array, 'A comma-separated list containing key-value pairs of `RegExp => String`. It transforms URLs that match `RegExp` into `String` via `gsub`. The escape sequences `\\:` should be used to produce literal `:`s.'
-<<<<<<< HEAD
-=======
   p.option 'internal_domains', '--internal-domains domain1,[domain2,...]', Array, 'A comma-separated list of Strings containing domains that will be treated as internal urls.'
->>>>>>> a6c8543d
 
   p.action do |args, opts|
     args = ['.'] if args.empty?
