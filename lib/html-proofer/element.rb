# frozen_string_literal: true

require 'addressable/uri'
require_relative './utils'

module HTMLProofer
  # Represents the element currently being processed
  class Element
    include HTMLProofer::Utils

    attr_reader :id, :name, :alt, :href, :link, :src, :line, :data_proofer_ignore

    def initialize(obj, check)
      # Construct readable ivars for every element
      obj.attributes.each_pair do |attribute, value|
        name = attribute.tr('-:.', '_').to_s.to_sym
        (class << self; self; end).send(:attr_reader, name)
        instance_variable_set("@#{name}", value.value)
      end

      @aria_hidden = defined?(@aria_hidden) && @aria_hidden == 'true' ? true : false

      @data_proofer_ignore = defined?(@data_proofer_ignore)

      @text = obj.content
      @check = check
      @checked_paths = {}
      @type = check.class.name
      @line = obj.line

      @html = check.html

      parent_attributes = obj.ancestors.map { |a| a.respond_to?(:attributes) && a.attributes }
      parent_attributes.pop # remove document at the end
      @parent_ignorable = parent_attributes.any? { |a| !a['data-proofer-ignore'].nil? }

      # fix up missing protocols
      if defined?(@href)
        @href.insert(0, 'http:') if @href =~ %r{^//}
      else
        @href = nil
      end

      if defined?(@src)
        @src.insert(0, 'http:') if @src =~ %r{^//}
      else
        @src = nil
      end

      if defined?(@srcset)
        @srcset.insert(0, 'http:') if @srcset =~ %r{^//}
      else
        @srcset = nil
      end
    end

    def url
      return @url if defined?(@url)

      @url = (@src || @srcset || @href || '').delete("\u200b").strip
      @url = Addressable::URI.join(base.attr('href') || '', url).to_s if base
      return @url if @check.options[:url_swap].empty?

      @url = swap(@url, @check.options[:url_swap])
    end

    def valid?
      !parts.nil?
    end

    def parts
      @parts ||= Addressable::URI.parse url
    rescue URI::Error, Addressable::URI::InvalidURIError
      @parts = nil
    end

    def path
      Addressable::URI.unencode parts.path unless parts.nil?
    end

    def hash
      parts&.fragment
    end

    def scheme
      parts&.scheme
    end

    # path is to an external server
    def remote?
      %w[http https].include? scheme
    end

    def non_http_remote?
      !scheme.nil? && !remote?
    end

    def ignore?
      return true if @data_proofer_ignore
      return true if @parent_ignorable

      return true if url =~ /^javascript:/

      # ignore base64 encoded images
      if %w[ImageCheck FaviconCheck].include? @type
        return true if url =~ /^data:image/
      end

      # ignore user defined URLs
      return true if ignores_pattern_check(@check.options[:url_ignore])
    end

    def ignore_alt?
      return true if ignores_pattern_check(@check.options[:alt_ignore]) || @aria_hidden
    end

    def ignore_empty_alt?
      @check.options[:empty_alt_ignore]
    end

    def allow_missing_href?
      @check.options[:allow_missing_href]
    end

    def allow_hash_href?
      @check.options[:allow_hash_href]
    end

    def check_img_http?
      @check.options[:check_img_http]
    end

    def check_sri?
      @check.options[:check_sri]
    end

    # path is external to the file
    def external?
      !internal?
    end

    def internal?
      relative_link? || internal_absolute_link?
    end

    def internal_absolute_link?
      url.start_with?('/')
    end

    def relative_link?
      return false if remote?

      hash_link || param_link || url.start_with?('.') || url =~ /^\w/
    end

    def link_points_to_same_page?
      hash_link || param_link
    end

    def hash_link
      url.start_with?('#')
    end

    def param_link
      url.start_with?('?')
    end

    def file_path
      return if path.nil? || path.empty?

      path_dot_ext = ''

      path_dot_ext = path + @check.options[:extension] if @check.options[:assume_extension]

      if path =~ %r{^/} # path relative to root
        if File.directory?(@check.src)
          base = @check.src
        else
          root_dir = @check.options[:root_dir]
          base = root_dir || File.dirname(@check.src)
        end
      elsif File.exist?(File.expand_path(path, @check.src)) || File.exist?(File.expand_path(path_dot_ext, @check.src)) # relative links, path is a file
        base = File.dirname @check.path
      elsif File.exist?(File.join(File.dirname(@check.path), path)) || File.exist?(File.join(File.dirname(@check.path), path_dot_ext)) # relative links in nested dir, path is a file
        base = File.dirname @check.path
      else # relative link, path is a directory
        base = @check.path
      end

      file = File.join base, path
      if @check.options[:assume_extension] && File.file?("#{file}#{@check.options[:extension]}")
        file = "#{file}#{@check.options[:extension]}"
      elsif File.directory?(file) && !unslashed_directory?(file) # implicit index support
        file = File.join file, @check.options[:directory_index_file]
      end

      file
    end

    # checks if a file exists relative to the current pwd
    def exists?
      return @checked_paths[absolute_path] if @checked_paths.key? absolute_path

      @checked_paths[absolute_path] = File.exist? absolute_path
    end

    def absolute_path
      path = file_path || @check.path
      File.expand_path path, Dir.pwd
    end

    def ignores_pattern_check(links)
      links.each do |ignore|
        if ignore.is_a? String
          return true if ignore == url
        elsif ignore.is_a? Regexp
          return true if ignore =~ url
        end
      end

      false
    end

    def unslashed_directory?(file)
      File.directory?(file) && !file.end_with?(File::SEPARATOR) && !follow_location?
    end

    def follow_location?
      @check.options[:typhoeus] && @check.options[:typhoeus][:followlocation]
    end

    def base
      @base ||= @html.at_css('base')
    end

    def html
      # If link is on the same page, then URL is on the current page so can use the same HTML as for current page
<<<<<<< HEAD
      if link_points_to_same_page?
=======
      if hash_link || param_link
>>>>>>> f759f906
        @html
      elsif relative_link?
        # link on another page, e.g. /about#Team - need to get HTML from the other page
        create_nokogiri(absolute_path)
      end
    end
  end
end<|MERGE_RESOLUTION|>--- conflicted
+++ resolved
@@ -235,11 +235,7 @@
 
     def html
       # If link is on the same page, then URL is on the current page so can use the same HTML as for current page
-<<<<<<< HEAD
       if link_points_to_same_page?
-=======
-      if hash_link || param_link
->>>>>>> f759f906
         @html
       elsif relative_link?
         # link on another page, e.g. /about#Team - need to get HTML from the other page
