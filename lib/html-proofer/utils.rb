--- conflicted
+++ resolved
@@ -1,10 +1,6 @@
-<<<<<<< HEAD
-require 'nokogumbo'
-=======
 # frozen_string_literal: true
 
-require 'nokogiri'
->>>>>>> 63663a48
+require 'nokogumbo'
 
 module HTMLProofer
   module Utils
