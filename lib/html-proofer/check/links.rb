--- conflicted
+++ resolved
@@ -34,12 +34,8 @@
       if missing_href?
         next if @link.allow_missing_href?
         # HTML5 allows dropping the href: http://git.io/vBX0z
-<<<<<<< HEAD
         next if @html.internal_subset.nil? || (@html.internal_subset.name == 'html' && @html.internal_subset.external_id.nil?)
-=======
-        next if @html.internal_subset.name == 'html' && @html.internal_subset.external_id.nil?
 
->>>>>>> c120b7ca
         add_issue('anchor has no href attribute', line: line, content: content)
         next
       end
