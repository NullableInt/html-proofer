# frozen_string_literal: true

class HtmlCheck < ::HTMLProofer::Check
<<<<<<< HEAD
  # tags embedded in scripts are used in templating languages: http://git.io/vOovv
  SCRIPT_EMBEDS_MSG = /Element script embeds close tag/
  INVALID_TAG_MSG = /Tag ([\w\-:]+) invalid/
  INVALID_PREFIX = /Namespace prefix/
  PARSE_ENTITY_REF = /htmlParseEntityRef: no name/
  DOCTYPE_MSG = /The doctype must be the first token in the document/
=======
  SCRIPT_EMBEDS_MSG = /Element script embeds close tag/.freeze
  INVALID_TAG_MSG = /Tag ([\w\-:]+) invalid/.freeze
  INVALID_PREFIX = /Namespace prefix/.freeze
  PARSE_ENTITY_REF = /htmlParseEntityRef: no name/.freeze
>>>>>>> c120b7ca

  def run
    @html.errors.each do |error|
      add_issue(error.message, line: error.line) if report?(error.message)
    end
  end

  def report?(message)
    case message
    when SCRIPT_EMBEDS_MSG
      options[:validation][:report_script_embeds]
    when INVALID_TAG_MSG, INVALID_PREFIX
      options[:validation][:report_invalid_tags]
    when PARSE_ENTITY_REF
      options[:validation][:report_missing_names]
    when DOCTYPE_MSG
      options[:validation][:report_missing_doctype]
    else
      true
    end
  end
end<|MERGE_RESOLUTION|>--- conflicted
+++ resolved
@@ -1,24 +1,17 @@
 # frozen_string_literal: true
 
 class HtmlCheck < ::HTMLProofer::Check
-<<<<<<< HEAD
   # tags embedded in scripts are used in templating languages: http://git.io/vOovv
-  SCRIPT_EMBEDS_MSG = /Element script embeds close tag/
-  INVALID_TAG_MSG = /Tag ([\w\-:]+) invalid/
-  INVALID_PREFIX = /Namespace prefix/
-  PARSE_ENTITY_REF = /htmlParseEntityRef: no name/
-  DOCTYPE_MSG = /The doctype must be the first token in the document/
-=======
   SCRIPT_EMBEDS_MSG = /Element script embeds close tag/.freeze
   INVALID_TAG_MSG = /Tag ([\w\-:]+) invalid/.freeze
   INVALID_PREFIX = /Namespace prefix/.freeze
   PARSE_ENTITY_REF = /htmlParseEntityRef: no name/.freeze
->>>>>>> c120b7ca
+  DOCTYPE_MSG = /The doctype must be the first token in the document/.freeze
 
   def run
     @html.errors.each do |error|
       add_issue(error.message, line: error.line) if report?(error.message)
-    end
+      end
   end
 
   def report?(message)
