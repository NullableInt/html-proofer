--- conflicted
+++ resolved
@@ -100,29 +100,6 @@
       logger.log :info, :blue, "Ran on #{files.length} files!\n\n"
     end
 
-<<<<<<< HEAD
-    def response_handler(response, filenames)
-      effective_url = response.options[:effective_url]
-      href = response.request.base_url.encode("UTF-8", :invalid => :replace, :undef => :replace)
-      method = response.request.options[:method]
-      response_code = response.code
-
-      debug_msg = "Received a #{response_code} for #{href}"
-      debug_msg << " in #{filenames.join(' ')}" unless filenames.nil?
-      logger.debug debug_msg
-
-      if response_code.between?(200, 299)
-        return if @options[:only_4xx]
-        return unless @options[:check_external_hash]
-        if hash = has_hash?(href)
-          body_doc = Nokogiri::HTML(response.body)
-          # user-content is a special addition by GitHub.
-          xpath = %$//*[@name="#{hash}"]|//*[@id="#{hash}"]$
-          xpath << %$|//*[@name="user-content-#{hash}"]|//*[@id="user-content-#{hash}"]$ if URI.parse(href).host.match(/github\.com/i)
-          if body_doc.xpath(xpath).empty?
-            add_failed_tests filenames, "External link #{href} failed: #{effective_url} exists, but the hash '#{hash}' does not", response_code
-          end
-=======
     # Walks over each implemented check and runs them on the files, in parallel.
     def check_files_for_internal_woes
       Parallel.map(files, @parallel_opts) do |path|
@@ -135,7 +112,6 @@
           check.run
           result[:external_urls].merge!(check.external_urls)
           result[:failed_tests].concat(check.issues) if check.issues.length > 0
->>>>>>> e2bc8a0f
         end
         result
       end
