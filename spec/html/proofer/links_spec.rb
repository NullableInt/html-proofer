require 'spec_helper'

describe 'Links test' do

  it 'fails for broken internal hash (even if the file exists)' do
    brokenHashExternalFilepath = "#{FIXTURES_DIR}/links/brokenHashExternal.html"
    proofer = run_proofer(brokenHashExternalFilepath)
    expect(proofer.failed_tests.last).to match(%r{linking to ../images/missingImageAlt.html#asdfasfdkafl, but asdfasfdkafl does not exist})
  end

  it 'fails for broken hashes on the web when asked (even if the file exists)' do
    brokenHashOnTheWeb = "#{FIXTURES_DIR}/links/brokenHashOnTheWeb.html"
    proofer = run_proofer(brokenHashOnTheWeb, { :check_external_hash => true} )
    expect(proofer.failed_tests.first).to match(/but the hash 'no' does not/)
  end

  it 'passes for broken hashes on the web when ignored (even if the file exists)' do
    brokenHashOnTheWeb = "#{FIXTURES_DIR}/links/brokenHashOnTheWeb.html"
    proofer = run_proofer(brokenHashOnTheWeb)
    expect(proofer.failed_tests).to eq []
  end

  it 'passes for GitHub hashes on the web when asked' do
    githubHash = "#{FIXTURES_DIR}/links/githubHash.html"
    proofer = run_proofer(githubHash)
    expect(proofer.failed_tests).to eq []
  end

  it 'passes for broken hashes on the web (when we look only for 4xx)' do
    options = { :only_4xx => true }
    brokenHashOnTheWeb = "#{FIXTURES_DIR}/links/brokenHashOnTheWeb.html"
    proofer = run_proofer(brokenHashOnTheWeb, options)
    expect(proofer.failed_tests).to eq []
  end

  it 'fails for broken internal hash' do
    brokenHashInternalFilepath = "#{FIXTURES_DIR}/links/brokenHashInternal.html"
    proofer = run_proofer(brokenHashInternalFilepath)
    expect(proofer.failed_tests.first).to match(/linking to internal hash #noHash that does not exist/)
  end

  it 'fails for broken external links' do
    brokenLinkExternalFilepath = "#{FIXTURES_DIR}/links/brokenLinkExternal.html"
    proofer = run_proofer(brokenLinkExternalFilepath)
    expect(proofer.failed_tests.first).to match(/failed: response code 0/)
  end

  it 'passes for different filename without option' do
    brokenLinkExternalFilepath = "#{FIXTURES_DIR}/links/file.foo"
    proofer = run_proofer(brokenLinkExternalFilepath)
    expect(proofer.failed_tests).to eq []
  end

  it 'fails for different filenames' do
    options = { :ext => '.foo' }
    brokenLinkExternalFilepath = "#{FIXTURES_DIR}/links/file.foo"
    proofer = run_proofer(brokenLinkExternalFilepath, options)
    expect(proofer.failed_tests.first).to match(/failed: response code 0/)
  end

  it 'fails for broken internal links' do
    brokenLinkInternalFilepath = "#{FIXTURES_DIR}/links/brokenLinkInternal.html"
    proofer = run_proofer(brokenLinkInternalFilepath)
    expect(proofer.failed_tests.first).to match(/internally linking to .\/notreal.html, which does not exist/)
  end

  it 'fails for link with no href' do
    missingLinkHrefFilepath = "#{FIXTURES_DIR}/links/missingLinkHref.html"
    proofer = run_proofer(missingLinkHrefFilepath)
    expect(proofer.failed_tests.first).to match(/anchor has no href attribute/)
  end

  it 'should follow redirects' do
    linkWithRedirectFilepath = "#{FIXTURES_DIR}/links/linkWithRedirect.html"
    proofer = run_proofer(linkWithRedirectFilepath)
    expect(proofer.failed_tests).to eq []
  end

  it 'fails on redirects if not following' do
    linkWithRedirectFilepath = "#{FIXTURES_DIR}/links/linkWithRedirect.html"
    proofer = run_proofer(linkWithRedirectFilepath, :typhoeus => { :followlocation => false })
    expect(proofer.failed_tests.first).to match(/failed: 301/)
  end

  it "does not fail on redirects we're not following" do
    # this test should emit a 301--see above--but we're intentionally supressing it
    linkWithRedirectFilepath = "#{FIXTURES_DIR}/links/linkWithRedirect.html"
    proofer = run_proofer(linkWithRedirectFilepath, { :only_4xx => true, :typhoeus => { :followlocation => false } })
    expect(proofer.failed_tests).to eq []
  end

  it 'should understand https' do
    linkWithHttpsFilepath = "#{FIXTURES_DIR}/links/linkWithHttps.html"
    proofer = run_proofer(linkWithHttpsFilepath)
    expect(proofer.failed_tests).to eq []
  end

  it 'fails for broken hash links with status code numbers' do
    brokenLinkWithNumberFilepath = "#{FIXTURES_DIR}/links/brokenLinkWithNumber.html"
    proofer = run_proofer(brokenLinkWithNumberFilepath)
    expect(proofer.failed_tests.first).to match(/linking to internal hash #25-method-not-allowed that does not exist/)
  end

  it 'properly resolves implicit /index.html in link paths' do
    linkToFolder = "#{FIXTURES_DIR}/links/linkToFolder.html"
    proofer = run_proofer(linkToFolder)
    expect(proofer.failed_tests).to eq []
  end

  it 'properly checks links to root' do
    rootLink = "#{FIXTURES_DIR}/links/rootLink/rootLink.html"
    proofer = run_proofer(rootLink)
    expect(proofer.failed_tests).to eq []
  end

  it 'properly checks relative links' do
    relativeLinks = "#{FIXTURES_DIR}/links/relativeLinks.html"
    proofer = run_proofer(relativeLinks)
    expect(proofer.failed_tests).to eq []
  end

  it 'properly checks ssl links' do
    checkSSLLinks = "#{FIXTURES_DIR}/links/checkSSLLinks.html"
    proofer = run_proofer(checkSSLLinks)
    expect(proofer.failed_tests).to eq []
  end

  it 'ignores links marked as ignore data-proofer-ignore' do
    ignorableLinks = "#{FIXTURES_DIR}/links/ignorableLinks.html"
    proofer = run_proofer(ignorableLinks)
    expect(proofer.failed_tests).to eq []
  end

  it 'ignores links via href_ignore' do
    ignorableLinks = "#{FIXTURES_DIR}/links/ignorableLinksViaOptions.html"
    proofer = run_proofer(ignorableLinks, { :href_ignore => [%r{^http://}, /sdadsad/, '../whaadadt.html'] })
    expect(proofer.failed_tests).to eq []
  end

  it 'translates links via href_swap' do
    translatedLink = "#{FIXTURES_DIR}/links/linkTranslatedViaHrefSwap.html"
    proofer = run_proofer(translatedLink, { :href_swap => { %r{\A/articles/([\w-]+)} => "\\1.html" } })
    expect(proofer.failed_tests).to eq []
  end

  it 'translates links via href_swap for list of links' do
    proofer = run_proofer(['www.garbalarba.com'], { :href_swap => { /garbalarba/ => 'github' } })
    expect(proofer.failed_tests).to eq []
  end

  it 'finds a mix of broken and unbroken links' do
    multipleProblems = "#{FIXTURES_DIR}/links/multipleProblems.html"
    proofer = run_proofer(multipleProblems)
    expect(proofer.failed_tests.first).to match(/linking to internal hash #anadaasdadsadschor that does not exist/)
  end

  it 'ignores valid mailto links' do
    ignorableLinks = "#{FIXTURES_DIR}/links/mailto_link.html"
    proofer = run_proofer(ignorableLinks)
    expect(proofer.failed_tests).to eq []
  end

  it 'fails for blank mailto links' do
    blankMailToLink = "#{FIXTURES_DIR}/links/blank_mailto_link.html"
    proofer = run_proofer(blankMailToLink)
    expect(proofer.failed_tests.first).to match(/mailto: contains no email address/)
  end

  it 'fails for invalid mailto links' do
    invalidMailToLink = "#{FIXTURES_DIR}/links/invalid_mailto_link.html"
    proofer = run_proofer(invalidMailToLink)
    expect(proofer.failed_tests.first).to match(/mailto:octocat contains an invalid email address/)
  end

  it 'ignores valid tel links' do
    ignorableLinks = "#{FIXTURES_DIR}/links/tel_link.html"
    proofer = run_proofer(ignorableLinks)
    expect(proofer.failed_tests).to eq []
  end

  it 'fails for blank tel links' do
    blankTelLink = "#{FIXTURES_DIR}/links/blank_tel_link.html"
    proofer = run_proofer(blankTelLink)
    expect(proofer.failed_tests.first).to match(/tel: contains no phone number/)
  end

  it 'ignores javascript links' do
    javascriptLink = "#{FIXTURES_DIR}/links/javascript_link.html"
    proofer = run_proofer(javascriptLink)
    expect(proofer.failed_tests).to eq []
  end

  it 'works for valid links missing the protocol' do
    missingProtocolLink = "#{FIXTURES_DIR}/links/link_missing_protocol_valid.html"
    proofer = run_proofer(missingProtocolLink)
    expect(proofer.failed_tests).to eq []
  end

  it 'fails for invalid links missing the protocol' do
    missingProtocolLink = "#{FIXTURES_DIR}/links/link_missing_protocol_invalid.html"
    proofer = run_proofer(missingProtocolLink)
    expect(proofer.failed_tests.first).to match(/failed: response code 0/)
  end

  it 'works for valid href within link elements' do
    head_link = "#{FIXTURES_DIR}/links/head_link_href.html"
    proofer = run_proofer(head_link)
    expect(proofer.failed_tests).to eq []
  end

  it 'fails for empty href within link elements' do
    head_link = "#{FIXTURES_DIR}/links/head_link_href_empty.html"
    proofer = run_proofer(head_link)
    expect(proofer.failed_tests.first).to match(/anchor has no href attribute/)
  end

  it 'fails for absent href within link elements' do
    head_link = "#{FIXTURES_DIR}/links/head_link_href_absent.html"
    proofer = run_proofer(head_link)
    expect(proofer.failed_tests.first).to match(/anchor has no href attribute/)
  end

  it 'fails for internal linking to a directory without trailing slash' do
    options = { :typhoeus => { :followlocation => false } }
    internal = "#{FIXTURES_DIR}/links/link_directory_without_slash.html"
    proofer = run_proofer(internal, options)
    expect(proofer.failed_tests.first).to match(/without trailing slash/)
  end

  it 'ignores external links when asked' do
    options = { :disable_external => true }
    external = "#{FIXTURES_DIR}/links/brokenLinkExternal.html"
    proofer = run_proofer(external, options)
    expect(proofer.failed_tests).to eq []
  end

  it 'works for array of links' do
    proofer = run_proofer(['www.github.com', 'foofoofoo.biz'])
    expect(proofer.failed_tests.first).to match(/failed: response code 0/)
  end

  it 'works for broken anchors within pre' do
    anchor_pre = "#{FIXTURES_DIR}/links/anchors_in_pre.html"
    proofer = run_proofer(anchor_pre)
    expect(proofer.failed_tests).to eq []
  end

  it 'works for broken link within pre' do
    link_pre = "#{FIXTURES_DIR}/links/links_in_pre.html"
    proofer = run_proofer(link_pre)
    expect(proofer.failed_tests).to eq []
  end

  it 'works for pipes in the URL' do
    escape_pipes = "#{FIXTURES_DIR}/links/escape_pipes.html"
    proofer = run_proofer(escape_pipes)
    expect(proofer.failed_tests).to eq []
  end

  it 'fails for broken hash with query' do
    broken_hash = "#{FIXTURES_DIR}/links/broken_hash_with_query.html"
    proofer = run_proofer(broken_hash)
    expect(proofer.failed_tests.first).to match(/linking to internal hash #example that does not exist/)
  end

  it 'works for directory index file' do
    options = { :directory_index_file => "index.php" }
    link_pointing_to_directory = "#{FIXTURES_DIR}/links/link_pointing_to_directory.html"
    proofer = run_proofer(link_pointing_to_directory, options)
    expect(proofer.failed_tests).to eq []
  end

  it "fails if directory index file doesn't exist" do
    options = { :directory_index_file => "README.md" }
    link_pointing_to_directory = "#{FIXTURES_DIR}/links/link_pointing_to_directory.html"
    proofer = run_proofer(link_pointing_to_directory, options)
    expect(proofer.failed_tests.first).to match "internally linking to folder-php/, which does not exist"
  end

  it 'ensures Typhoeus options are passed' do
    options = { :typhoeus => { :ssl_verifypeer => false } }
    typhoeus_options_link = "#{FIXTURES_DIR}/links/ensure_typhoeus_options.html"
    proofer = run_proofer(typhoeus_options_link, options)
    expect(proofer.failed_tests).to eq []
  end

  it 'works if subdirectory ends with .html' do
    with_subdirectory_html = "#{FIXTURES_DIR}/links/_site"
    proofer = run_proofer(with_subdirectory_html)
    expect(proofer.failed_tests).to eq []
  end

  it 'works for hash referring to itself' do
    hashReferringToSelf = "#{FIXTURES_DIR}/links/hashReferringToSelf.html"
    proofer = run_proofer(hashReferringToSelf)
    expect(proofer.failed_tests).to eq []
  end

  it 'ignores placeholder with name' do
    placeholder_with_name = "#{FIXTURES_DIR}/links/placeholder_with_name.html"
    proofer = run_proofer(placeholder_with_name)
    expect(proofer.failed_tests).to eq []
  end

  it 'ignores placeholder with id' do
    placeholder_with_id = "#{FIXTURES_DIR}/links/placeholder_with_id.html"
    proofer = run_proofer(placeholder_with_id)
    expect(proofer.failed_tests).to eq []
  end

  it 'fails for placeholder with empty id' do
    empty_id = "#{FIXTURES_DIR}/links/placeholder_with_empty_id.html"
    proofer = run_proofer(empty_id)
    expect(proofer.failed_tests.first).to match(/anchor has no href attribute/)
  end

  it 'ignores non-http(s) protocols' do
    other_protocols = "#{FIXTURES_DIR}/links/other_protocols.html"
    proofer = run_proofer(other_protocols)
    expect(proofer.failed_tests).to eq []
  end

  it 'passes non-standard characters' do
    fixture = "#{FIXTURES_DIR}/links/non_standard_characters.html"
    proofer = run_proofer(fixture)
    expect(proofer.failed_tests).to eq []
  end

  it 'does not dupe errors' do
    fixture = "#{FIXTURES_DIR}/links/nodupe.html"
    proofer = run_proofer(fixture)
    expect(proofer.failed_tests.length).to eq 1
  end

  it 'passes for broken *nix links' do
    fixture = "#{FIXTURES_DIR}/links/brokenUnixLinks.html"
    proofer = run_proofer(fixture)
    expect(proofer.failed_tests).to eq []
  end

  it 'passes for external UTF-8 links' do
    fixture = "#{FIXTURES_DIR}/links/utf8Link.html"
    proofer = run_proofer(fixture)
    expect(proofer.failed_tests).to eq []
  end

  it 'passes for urlencoded href' do
    fixture = "#{FIXTURES_DIR}/links/urlencoded-href.html"
    proofer = run_proofer(fixture)
    expect(proofer.failed_tests).to eq []
  end

  it 'reports failures for the original link, not the redirection' do
    fixture = "#{FIXTURES_DIR}/links/redirected_error.html"
    proofer = run_proofer(fixture)
    expect(proofer.failed_tests.first).to match(/failed: 404/)
  end

  it 'does not complain for files with attributes containing dashes' do
    fixture = "#{FIXTURES_DIR}/links/attributeWithDash.html"
    proofer = run_proofer(fixture)
    expect(proofer.failed_tests).to eq []
  end

  it 'does not complain for internal links with mismatched cases' do
    fixture = "#{FIXTURES_DIR}/links/ignores_cases.html"
    proofer = run_proofer(fixture)
    expect(proofer.failed_tests).to eq []
  end

  it 'does not check links with parameters multiple times' do
    fixture = "#{FIXTURES_DIR}/links/check_just_once.html"
    proofer = run_proofer(fixture)
    expect(proofer.iterable_external_urls.length).to eq 2
  end

  it 'does not explode on bad external links in files' do
    fixture = "#{FIXTURES_DIR}/links/bad_external_links.html"
    proofer = run_proofer(fixture)
    expect(proofer.failed_tests.length).to eq 2
    expect(proofer.failed_tests.first).to match(/is an invalid URL/)
  end

  it 'does not explode on bad external links in arrays' do
    proofer = run_proofer(['www.github.com', 'http://127.0.0.1:____'])
    expect(proofer.failed_tests.first).to match(/is an invalid URL/)
  end

  it 'passes for non-HTTPS links when not asked' do
    non_https = "#{FIXTURES_DIR}/links/non_https.html"
    proofer = run_proofer(non_https )
    expect(proofer.failed_tests.length).to eq 0
  end

  it 'fails for non-HTTPS links when asked' do
    non_https = "#{FIXTURES_DIR}/links/non_https.html"
    proofer = run_proofer(non_https, { :enforce_https => true } )
    expect(proofer.failed_tests.first).to match(/ben.balter.com is not an HTTPS link/)
  end

  it 'passes for hash href when asked' do
    hash_href = "#{FIXTURES_DIR}/links/hash_href.html"
    proofer = run_proofer(hash_href, { :allow_hash_href => true })
    expect(proofer.failed_tests.length).to eq 0
  end

  it 'fails for hash href when not asked' do
    hash_href = "#{FIXTURES_DIR}/links/hash_href.html"
    proofer = run_proofer(hash_href)
    expect(proofer.failed_tests.first).to match(/linking to internal hash # that does not exist/)
  end

  it 'fails for broken IP address links' do
    hash_href = "#{FIXTURES_DIR}/links/ip_href.html"
    proofer = run_proofer(hash_href)
    expect(proofer.failed_tests.first).to match(/response code 0/)
  end

<<<<<<< HEAD
  it 'does not expect href for anchors in HTML5' do
    missing_href = "#{FIXTURES_DIR}/links/blank_href_html5.html"
    proofer = run_proofer(missing_href)
    expect(proofer.failed_tests).to eq []
  end

  it 'does expect href for anchors in non-HTML5' do
    missing_href = "#{FIXTURES_DIR}/links/blank_href_html4.html"
    proofer = run_proofer(missing_href)
    expect(proofer.failed_tests.length).to eq 1

    missing_href = "#{FIXTURES_DIR}/links/blank_href_htmlunknown.html"
    proofer = run_proofer(missing_href)
    expect(proofer.failed_tests.length).to eq 1
=======
  it 'works for internal links to weird encoding IDs' do
    hash_href = "#{FIXTURES_DIR}/links/encodingLink.html"
    proofer = run_proofer(hash_href)
    expect(proofer.failed_tests.length).to eq 0
>>>>>>> b6d108e3
  end
end<|MERGE_RESOLUTION|>--- conflicted
+++ resolved
@@ -416,7 +416,12 @@
     expect(proofer.failed_tests.first).to match(/response code 0/)
   end
 
-<<<<<<< HEAD
+  it 'works for internal links to weird encoding IDs' do
+    hash_href = "#{FIXTURES_DIR}/links/encodingLink.html"
+    proofer = run_proofer(hash_href)
+    expect(proofer.failed_tests.length).to eq 0
+  end
+
   it 'does not expect href for anchors in HTML5' do
     missing_href = "#{FIXTURES_DIR}/links/blank_href_html5.html"
     proofer = run_proofer(missing_href)
@@ -431,11 +436,5 @@
     missing_href = "#{FIXTURES_DIR}/links/blank_href_htmlunknown.html"
     proofer = run_proofer(missing_href)
     expect(proofer.failed_tests.length).to eq 1
-=======
-  it 'works for internal links to weird encoding IDs' do
-    hash_href = "#{FIXTURES_DIR}/links/encodingLink.html"
-    proofer = run_proofer(hash_href)
-    expect(proofer.failed_tests.length).to eq 0
->>>>>>> b6d108e3
   end
 end