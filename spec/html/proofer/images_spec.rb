--- conflicted
+++ resolved
@@ -33,13 +33,8 @@
 
   it 'fails for image with no src' do
     imageSrcFilepath = "#{FIXTURES_DIR}/images/missingImageSrc.html"
-<<<<<<< HEAD
-    proofer = make_proofer(imageSrcFilepath)
+    proofer = run_proofer(imageSrcFilepath)
     expect(proofer.failed_tests.first).to match(/image has no src or srcset attribute/)
-=======
-    proofer = run_proofer(imageSrcFilepath)
-    expect(proofer.failed_tests.first).to match(/image has no src attribute/)
->>>>>>> 8a1b53dc
   end
 
   it 'fails for image with default mac filename' do
