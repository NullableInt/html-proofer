--- conflicted
+++ resolved
@@ -79,7 +79,6 @@
     expect(proofer.failed_tests.first).to match(%r{internally linking to .\/notreal.html, which does not exist})
   end
 
-<<<<<<< HEAD
   it 'fails for broken internal root links' do
     broken_root_link_internal_filepath = "#{FIXTURES_DIR}/links/broken_root_link_internal.html"
     proofer = run_proofer(broken_root_link_internal_filepath, :file)
@@ -89,11 +88,12 @@
   it 'succeeds for working internal root links' do
     broken_root_link_internal_filepath = "#{FIXTURES_DIR}/links/working_root_link_internal.html"
     proofer = run_proofer(broken_root_link_internal_filepath, :file)
-=======
+    expect(proofer.failed_tests).to eq []
+  end
+
   it 'succeeds for working internal-root-links pointing to other folder' do
-    broken_root_link_internal_filepath = "#{FIXTURES_DIR}/links/working_root_link_internal.html"
+    broken_root_link_internal_filepath = "#{FIXTURES_DIR}/links/link_to_another_folder.html"
     proofer = run_proofer(broken_root_link_internal_filepath, :file, root_dir: 'spec/html-proofer/fixtures')
->>>>>>> 4a0b7891
     expect(proofer.failed_tests).to eq []
   end
 
