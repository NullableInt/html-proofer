--- conflicted
+++ resolved
@@ -511,11 +511,12 @@
     expect(proofer.failed_tests.length).to eq 0
   end
 
-<<<<<<< HEAD
   it 'works with base without href' do
     base_no_href = "#{FIXTURES_DIR}/links/base_no_href.html"
     proofer = run_proofer(base_no_href, :file)
-=======
+    expect(proofer.failed_tests).to eq []
+  end
+
   it 'complains if SRI and CORS not provided' do
     file = "#{FIXTURES_DIR}/links/integrity_and_cors_not_provided.html"
     proofer = run_proofer(file, :file, {:check_sri => true})
@@ -543,7 +544,6 @@
   it 'does not check local scripts' do
     file = "#{FIXTURES_DIR}/links/local_stylesheet.html"
     proofer = run_proofer(file, :file, {:check_sri => true})
->>>>>>> b43cc52b
     expect(proofer.failed_tests).to eq []
   end
 end