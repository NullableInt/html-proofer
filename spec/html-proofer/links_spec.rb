require 'spec_helper'

describe 'Links test' do
  it 'fails for broken internal hash (even if the file exists)' do
    broken_hash_external_filepath = "#{FIXTURES_DIR}/links/broken_hash_external.html"
    proofer = run_proofer(broken_hash_external_filepath, :file)
    expect(proofer.failed_tests.last).to match(%r{linking to ../images/missing_image_alt.html#asdfasfdkafl, but asdfasfdkafl does not exist})
  end

  it 'fails for broken hashes on the web when asked (even if the file exists)' do
    broken_hash_on_the_web = "#{FIXTURES_DIR}/links/broken_hash_on_the_web.html"
    proofer = run_proofer(broken_hash_on_the_web, :file, check_external_hash: true)
    expect(proofer.failed_tests.first).to match(/but the hash 'no' does not/)
  end

  it 'passes for broken hashes on the web when ignored (even if the file exists)' do
    broken_hash_on_the_web = "#{FIXTURES_DIR}/links/broken_hash_on_the_web.html"
    proofer = run_proofer(broken_hash_on_the_web, :file)
    expect(proofer.failed_tests).to eq []
  end

  it 'passes for GitHub hashes on the web when asked' do
    github_hash = "#{FIXTURES_DIR}/links/github_hash.html"
    proofer = run_proofer(github_hash, :file)
    expect(proofer.failed_tests).to eq []
  end

  it 'passes for broken hashes on the web (when we look only for 4xx)' do
    options = { only_4xx: true }
    broken_hash_on_the_web = "#{FIXTURES_DIR}/links/broken_hash_on_the_web.html"
    proofer = run_proofer(broken_hash_on_the_web, :file, options)
    expect(proofer.failed_tests).to eq []
  end

  it 'fails for broken internal hash' do
    broken_hash_internal_filepath = "#{FIXTURES_DIR}/links/broken_hash_internal.html"
    proofer = run_proofer(broken_hash_internal_filepath, :file)
    expect(proofer.failed_tests.first).to match(/linking to internal hash #noHash that does not exist/)
  end

  it 'passes when linking to the top' do
    path = "#{FIXTURES_DIR}/links/topHashInternal.html"
    proofer = run_proofer(path, :file)
    expect(proofer.failed_tests).to eq []
  end

  it 'fails for broken external links' do
    broken_link_external_filepath = "#{FIXTURES_DIR}/links/broken_link_external.html"
    proofer = run_proofer(broken_link_external_filepath, :file)
    failure = proofer.failed_tests.first
    expect(failure).to match(/failed: response code 0/)
    # ensure lack of slash in error message
    expect(failure).to match(%r{External link http://www.asdo3IRJ395295jsingrkrg4.com failed:})
  end

  it 'passes for different filename without option' do
    broken_link_external_filepath = "#{FIXTURES_DIR}/links/file.foo"
    proofer = run_proofer(broken_link_external_filepath, :file)
    expect(proofer.failed_tests).to eq []
  end

  it 'fails for different filenames' do
    options = { extension: '.foo' }
    broken_link_external_filepath = "#{FIXTURES_DIR}/links/file.foo"
    proofer = run_proofer(broken_link_external_filepath, :file, options)
    expect(proofer.failed_tests.first).to match(/failed: response code 0/)
  end

  it 'fails for broken internal links' do
    broken_link_internal_filepath = "#{FIXTURES_DIR}/links/broken_link_internal.html"
    proofer = run_proofer(broken_link_internal_filepath, :file)
    expect(proofer.failed_tests.first).to match(%r{internally linking to .\/notreal.html, which does not exist})
  end

  it 'fails for link with no href' do
    missing_link_href_filepath = "#{FIXTURES_DIR}/links/missing_link_href.html"
    proofer = run_proofer(missing_link_href_filepath, :file)
    expect(proofer.failed_tests.first).to match(/anchor has no href attribute/)
  end

  it 'should follow redirects' do
    link_with_redirect_filepath = "#{FIXTURES_DIR}/links/link_with_redirect.html"
    proofer = run_proofer(link_with_redirect_filepath, :file)
    expect(proofer.failed_tests).to eq []
  end

  it 'fails on redirects if not following' do
    link_with_redirect_filepath = "#{FIXTURES_DIR}/links/link_with_redirect.html"
    proofer = run_proofer(link_with_redirect_filepath, :file, typhoeus: { followlocation: false })
    expect(proofer.failed_tests.first).to match(/failed: 301/)
  end

  it "does not fail on redirects we're not following" do
    # this test should emit a 301--see above--but we're intentionally suppressing it
    link_with_redirect_filepath = "#{FIXTURES_DIR}/links/link_with_redirect.html"
    proofer = run_proofer(link_with_redirect_filepath, :file, only_4xx: true, typhoeus: { followlocation: false })
    expect(proofer.failed_tests).to eq []
  end

  it 'should understand https' do
    link_with_https_filepath = "#{FIXTURES_DIR}/links/link_with_https.html"
    proofer = run_proofer(link_with_https_filepath, :file)
    expect(proofer.failed_tests).to eq []
  end

  it 'fails for broken hash links with status code numbers' do
    broken_link_with_number_filepath = "#{FIXTURES_DIR}/links/broken_link_with_number.html"
    proofer = run_proofer(broken_link_with_number_filepath, :file)
    expect(proofer.failed_tests.first).to match(/linking to internal hash #25-method-not-allowed that does not exist/)
  end

  it 'properly resolves implicit /index.html in link paths' do
    link_to_folder = "#{FIXTURES_DIR}/links/link_to_folder.html"
    proofer = run_proofer(link_to_folder, :file)
    expect(proofer.failed_tests).to eq []
  end

  it 'properly checks links to root' do
    root_link = "#{FIXTURES_DIR}/links/root_link/root_link.html"
    proofer = run_proofer(root_link, :file)
    expect(proofer.failed_tests).to eq []
  end

  it 'properly checks relative links' do
    relative_links = "#{FIXTURES_DIR}/links/relative_links.html"
    proofer = run_proofer(relative_links, :file)
    expect(proofer.failed_tests).to eq []
  end

  it 'properly checks ssl links' do
    check_ssl_links = "#{FIXTURES_DIR}/links/check_ssl_links.html"
    proofer = run_proofer(check_ssl_links, :file)
    expect(proofer.failed_tests).to eq []
  end

  it 'ignores links marked as ignore data-proofer-ignore' do
    ignorable_links = "#{FIXTURES_DIR}/links/ignorable_links.html"
    proofer = run_proofer(ignorable_links, :file)
    expect(proofer.failed_tests).to eq []
  end

  it 'ignores links via url_ignore' do
    ignorable_links = "#{FIXTURES_DIR}/links/ignorable_links_via_options.html"
    proofer = run_proofer(ignorable_links, :file, url_ignore: [%r{^http://}, /sdadsad/, '../whaadadt.html'])
    expect(proofer.failed_tests).to eq []
  end

  it 'translates links via url_swap' do
    translated_link = "#{FIXTURES_DIR}/links/link_translated_via_href_swap.html"
    proofer = run_proofer(translated_link, :file, url_swap: { %r{\A/articles/([\w-]+)} => '\\1.html' })
    expect(proofer.failed_tests).to eq []
  end

  it 'translates links via url_swap for list of links' do
    proofer = run_proofer(['www.garbalarba.com'], :links, url_swap: { /garbalarba/ => 'github' })
    expect(proofer.failed_tests).to eq []
  end

  it 'finds a mix of broken and unbroken links' do
    multiple_problems = "#{FIXTURES_DIR}/links/multiple_problems.html"
    proofer = run_proofer(multiple_problems, :file)
    expect(proofer.failed_tests.first).to match(/linking to internal hash #anadaasdadsadschor that does not exist/)
  end

  it 'ignores valid mailto links' do
    ignorable_links = "#{FIXTURES_DIR}/links/mailto_link.html"
    proofer = run_proofer(ignorable_links, :file)
    expect(proofer.failed_tests).to eq []
  end

  it 'fails for blank mailto links' do
    blank_mail_to_link = "#{FIXTURES_DIR}/links/blank_mailto_link.html"
    proofer = run_proofer(blank_mail_to_link, :file)
    expect(proofer.failed_tests.first).to match(/mailto: contains no email address/)
  end

  it 'fails for invalid mailto links' do
    invalid_mail_to_link = "#{FIXTURES_DIR}/links/invalid_mailto_link.html"
    proofer = run_proofer(invalid_mail_to_link, :file)
    expect(proofer.failed_tests.first).to match(/mailto:octocat contains an invalid email address/)
  end

  it 'ignores valid tel links' do
    ignorable_links = "#{FIXTURES_DIR}/links/tel_link.html"
    proofer = run_proofer(ignorable_links, :file)
    expect(proofer.failed_tests).to eq []
  end

  it 'fails for blank tel links' do
    blank_tel_link = "#{FIXTURES_DIR}/links/blank_tel_link.html"
    proofer = run_proofer(blank_tel_link, :file)
    expect(proofer.failed_tests.first).to match(/tel: contains no phone number/)
  end

  it 'ignores javascript links' do
    javascript_link = "#{FIXTURES_DIR}/links/javascript_link.html"
    proofer = run_proofer(javascript_link, :file)
    expect(proofer.failed_tests).to eq []
  end

  it 'works for valid links missing the protocol' do
    missing_protocol_link = "#{FIXTURES_DIR}/links/link_missing_protocol_valid.html"
    proofer = run_proofer(missing_protocol_link, :file)
    expect(proofer.failed_tests).to eq []
  end

  it 'fails for invalid links missing the protocol' do
    missing_protocol_link = "#{FIXTURES_DIR}/links/link_missing_protocol_invalid.html"
    proofer = run_proofer(missing_protocol_link, :file)
    expect(proofer.failed_tests.first).to match(/failed: response code 0/)
  end

  it 'works for valid href within link elements' do
    head_link = "#{FIXTURES_DIR}/links/head_link_href.html"
    proofer = run_proofer(head_link, :file)
    expect(proofer.failed_tests).to eq []
  end

  it 'fails for empty href within link elements' do
    head_link = "#{FIXTURES_DIR}/links/head_link_href_empty.html"
    proofer = run_proofer(head_link, :file)
    expect(proofer.failed_tests.first).to match(/anchor has no href attribute/)
  end

  it 'fails for absent href within link elements' do
    head_link = "#{FIXTURES_DIR}/links/head_link_href_absent.html"
    proofer = run_proofer(head_link, :file)
    expect(proofer.failed_tests.first).to match(/anchor has no href attribute/)
  end

  it 'fails for internal linking to a directory without trailing slash' do
    options = { typhoeus: { followlocation: false } }
    internal = "#{FIXTURES_DIR}/links/link_directory_without_slash.html"
    proofer = run_proofer(internal, :file, options)
    expect(proofer.failed_tests.first).to match(/without trailing slash/)
  end

  it 'ignores external links when asked' do
    options = { disable_external: true }
    external = "#{FIXTURES_DIR}/links/broken_link_external.html"
    proofer = run_proofer(external, :file, options)
    expect(proofer.failed_tests).to eq []
  end

  it 'validates links with external characters' do
    options = { disable_external: true }
    external = "#{FIXTURES_DIR}/links/external_colon_link.html"
    proofer = run_proofer(external, :file, options)
    expect(proofer.failed_tests).to eq []
  end

  it 'works for array of links' do
    proofer = run_proofer(['www.github.com', 'foofoofoo.biz'], :links)
    expect(proofer.failed_tests.first).to match(/failed: response code 0/)
  end

  it 'works for broken anchors within pre' do
    anchor_pre = "#{FIXTURES_DIR}/links/anchors_in_pre.html"
    proofer = run_proofer(anchor_pre, :file)
    expect(proofer.failed_tests).to eq []
  end

  it 'works for broken link within pre' do
    link_pre = "#{FIXTURES_DIR}/links/links_in_pre.html"
    proofer = run_proofer(link_pre, :file)
    expect(proofer.failed_tests).to eq []
  end

  it 'works for pipes in the URL' do
    escape_pipes = "#{FIXTURES_DIR}/links/escape_pipes.html"
    proofer = run_proofer(escape_pipes, :file)
    expect(proofer.failed_tests).to eq []
  end

  it 'fails for broken hash with query' do
    broken_hash = "#{FIXTURES_DIR}/links/broken_hash_with_query.html"
    proofer = run_proofer(broken_hash, :file)
    expect(proofer.failed_tests.first).to match(/linking to internal hash #example that does not exist/)
  end

  it 'passes when linking to hash on another page' do
    hash_on_another_page = "#{FIXTURES_DIR}/links/hash_on_another_page.html"
    proofer = run_proofer(hash_on_another_page, :file)
    expect(proofer.failed_tests).to eq []
  end

  it 'works for directory index file' do
    options = { directory_index_file: 'index.php' }
    link_pointing_to_directory = "#{FIXTURES_DIR}/links/link_pointing_to_directory.html"
    proofer = run_proofer(link_pointing_to_directory, :file, options)
    expect(proofer.failed_tests).to eq []
  end

  it "fails if directory index file doesn't exist" do
    options = { directory_index_file: 'README.md' }
    link_pointing_to_directory = "#{FIXTURES_DIR}/links/link_pointing_to_directory.html"
    proofer = run_proofer(link_pointing_to_directory, :file, options)
    expect(proofer.failed_tests.first).to match('internally linking to folder-php/, which does not exist')
  end

  it 'ensures Typhoeus options are passed' do
    options = { typhoeus: { ssl_verifypeer: false } }
    typhoeus_options_link = "#{FIXTURES_DIR}/links/ensure_typhoeus_options.html"
    proofer = run_proofer(typhoeus_options_link, :file, options)
    expect(proofer.failed_tests).to eq []
  end

  it 'works if subdirectory ends with .html' do
    with_subdirectory_html = "#{FIXTURES_DIR}/links/_site"
    proofer = run_proofer(with_subdirectory_html, :file)
    expect(proofer.failed_tests).to eq []
  end

  it 'works for hash referring to itself' do
    hash_referring_to_self = "#{FIXTURES_DIR}/links/hash_referring_to_self.html"
    proofer = run_proofer(hash_referring_to_self, :file)
    expect(proofer.failed_tests).to eq []
  end

  it 'ignores placeholder with name' do
    placeholder_with_name = "#{FIXTURES_DIR}/links/placeholder_with_name.html"
    proofer = run_proofer(placeholder_with_name, :file)
    expect(proofer.failed_tests).to eq []
  end

  it 'ignores placeholder with id' do
    placeholder_with_id = "#{FIXTURES_DIR}/links/placeholder_with_id.html"
    proofer = run_proofer(placeholder_with_id, :file)
    expect(proofer.failed_tests).to eq []
  end

  it 'fails for placeholder with empty id' do
    empty_id = "#{FIXTURES_DIR}/links/placeholder_with_empty_id.html"
    proofer = run_proofer(empty_id, :file)
    expect(proofer.failed_tests.first).to match(/anchor has no href attribute/)
  end

  it 'ignores non-http(s) protocols' do
    other_protocols = "#{FIXTURES_DIR}/links/other_protocols.html"
    proofer = run_proofer(other_protocols, :file)
    expect(proofer.failed_tests).to eq []
  end

  it 'passes non-standard characters' do
    fixture = "#{FIXTURES_DIR}/links/non_standard_characters.html"
    proofer = run_proofer(fixture, :file)
    expect(proofer.failed_tests).to eq []
  end

  it 'does not dupe errors' do
    fixture = "#{FIXTURES_DIR}/links/nodupe.html"
    proofer = run_proofer(fixture, :file)
    expect(proofer.failed_tests.length).to eq 1
  end

  it 'passes for broken *nix links' do
    fixture = "#{FIXTURES_DIR}/links/broken_unix_links.html"
    proofer = run_proofer(fixture, :file)
    expect(proofer.failed_tests).to eq []
  end

  it 'passes for external UTF-8 links' do
    fixture = "#{FIXTURES_DIR}/links/utf8_link.html"
    proofer = run_proofer(fixture, :file)
    expect(proofer.failed_tests).to eq []
  end

  it 'passes for urlencoded href' do
    fixture = "#{FIXTURES_DIR}/links/urlencoded-href.html"
    proofer = run_proofer(fixture, :file)
    expect(proofer.failed_tests).to eq []
  end

  it 'reports failures for the original link, not the redirection' do
    skip 'URL seems broken now. Need to find a new one'
    fixture = "#{FIXTURES_DIR}/links/redirected_error.html"
    proofer = run_proofer(fixture, :file)
    expect(proofer.failed_tests.first).to match(/failed: 404/)
  end

  it 'does not complain for files with attributes containing dashes' do
    fixture = "#{FIXTURES_DIR}/links/attribute_with_dash.html"
    proofer = run_proofer(fixture, :file)
    expect(proofer.failed_tests).to eq []
  end

  it 'passes for links hash-referencing itself' do
    fixture = "#{FIXTURES_DIR}/links/self_ref.html"
    proofer = run_proofer(fixture, :file)
    expect(proofer.failed_tests).to eq []
  end

  context 'automatically adding default extensions to files' do
    before :each do
      @fixture = "#{FIXTURES_DIR}/links/no_html_extension.html"
      @options = { assume_extension: true }
    end

    it 'is not enabled by default' do
      # Default behaviour does not change
      proofer = run_proofer(@fixture, :file)
      expect(proofer.failed_tests.count).to be >= 3
    end

    it 'accepts extensionless file links when enabled' do
      # With command-line option
      proofer = run_proofer(@fixture, :file, @options)
      expect(proofer.failed_tests).to eq []
    end
  end

  it 'does not complain for internal links with mismatched cases' do
    fixture = "#{FIXTURES_DIR}/links/ignores_cases.html"
    proofer = run_proofer(fixture, :file)
    expect(proofer.failed_tests).to eq []
  end

  it 'does not check links with parameters multiple times' do
    fixture = "#{FIXTURES_DIR}/links/check_just_once.html"
    proofer = run_proofer(fixture, :file)
    expect(proofer.external_urls.length).to eq 2
  end

  it 'does not explode on bad external links in files' do
    fixture = "#{FIXTURES_DIR}/links/bad_external_links.html"
    proofer = run_proofer(fixture, :file)
    expect(proofer.failed_tests.length).to eq 2
    expect(proofer.failed_tests.first).to match(/is an invalid URL/)
  end

  it 'does not explode on bad external links in arrays' do
    proofer = run_proofer(['www.github.com', 'http://127.0.0.1:____'], :links)
    expect(proofer.failed_tests.first).to match(/is an invalid URL/)
  end

  it 'passes for non-HTTPS links when not asked' do
    non_https = "#{FIXTURES_DIR}/links/non_https.html"
    proofer = run_proofer(non_https, :file)
    expect(proofer.failed_tests.length).to eq 0
  end

  it 'fails for non-HTTPS links when asked' do
    non_https = "#{FIXTURES_DIR}/links/non_https.html"
    proofer = run_proofer(non_https, :file, enforce_https: true)
    expect(proofer.failed_tests.first).to match(/ben.balter.com is not an HTTPS link/)
  end

  it 'passes for hash href when asked' do
    hash_href = "#{FIXTURES_DIR}/links/hash_href.html"
    proofer = run_proofer(hash_href, :file, allow_hash_href: true)
    expect(proofer.failed_tests.length).to eq 0
  end

  it 'fails for hash href when not asked' do
    hash_href = "#{FIXTURES_DIR}/links/hash_href.html"
    proofer = run_proofer(hash_href, :file)
    expect(proofer.failed_tests.first).to match(/linking to internal hash # that does not exist/)
  end

  it 'fails for broken IP address links' do
    hash_href = "#{FIXTURES_DIR}/links/ip_href.html"
    proofer = run_proofer(hash_href, :file)
    expect(proofer.failed_tests.first).to match(/response code 0/)
  end

  it 'works for internal links to weird encoding IDs' do
    hash_href = "#{FIXTURES_DIR}/links/encoding_link.html"
    proofer = run_proofer(hash_href, :file)
    expect(proofer.failed_tests.length).to eq 0
  end

  it 'does not expect href for anchors in HTML5' do
    missing_href = "#{FIXTURES_DIR}/links/blank_href_html5.html"
    proofer = run_proofer(missing_href, :file)
    expect(proofer.failed_tests).to eq []
  end

  it 'does expect href for anchors in non-HTML5' do
    missing_href = "#{FIXTURES_DIR}/links/blank_href_html4.html"
    proofer = run_proofer(missing_href, :file)
    expect(proofer.failed_tests.length).to eq 1

    missing_href = "#{FIXTURES_DIR}/links/blank_href_htmlunknown.html"
    proofer = run_proofer(missing_href, :file)
    expect(proofer.failed_tests.length).to eq 1
  end

  it 'works with internal_domains' do
    translated_link = "#{FIXTURES_DIR}/links/link_translated_internal_domains.html"
    proofer = run_proofer(translated_link, :file, internal_domains: ['www.example.com', 'example.com'])
    expect(proofer.failed_tests).to eq []
  end

  it 'passes for relative links with a base' do
    relative_links = "#{FIXTURES_DIR}/links/relative_links_with_base.html"
    proofer = run_proofer(relative_links, :file)
    expect(proofer.failed_tests).to eq []
  end

  it 'does not bomb on dns-prefetch' do
    prefetch = "#{FIXTURES_DIR}/links/dns-prefetch.html"
    proofer = run_proofer(prefetch, :file)
    expect(proofer.failed_tests).to eq []
  end

  it 'ignores links when the parent element is ignored' do
    parent_ignore = "#{FIXTURES_DIR}/links/ignored_by_parent.html"
    proofer = run_proofer(parent_ignore, :file)
    expect(proofer.failed_tests).to eq []
  end

  it 'does not cgi encode link' do
    prefetch = "#{FIXTURES_DIR}/links/do_not_cgi_encode.html"
    proofer = run_proofer(prefetch, :file)
    expect(proofer.failed_tests).to eq []
  end

  it 'works with quotes in the hash href' do
    hash_href = "#{FIXTURES_DIR}/links/quote.html"
    proofer = run_proofer(hash_href, :file, allow_hash_href: true)
    expect(proofer.failed_tests.length).to eq 0
  end

  it 'works with base without href' do
    base_no_href = "#{FIXTURES_DIR}/links/base_no_href.html"
    proofer = run_proofer(base_no_href, :file)
    expect(proofer.failed_tests).to eq []
  end

  it 'complains if SRI and CORS not provided' do
    file = "#{FIXTURES_DIR}/links/integrity_and_cors_not_provided.html"
    proofer = run_proofer(file, :file, check_sri: true)
    expect(proofer.failed_tests.first).to match(/SRI and CORS not provided/)
  end

  it 'complains if SRI not provided' do
    file = "#{FIXTURES_DIR}/links/cors_not_provided.html"
    proofer = run_proofer(file, :file, check_sri: true)
    expect(proofer.failed_tests.first).to match(/CORS not provided/)
  end

  it 'complains if CORS not provided' do
    file = "#{FIXTURES_DIR}/links/integrity_not_provided.html"
    proofer = run_proofer(file, :file, check_sri: true)
    expect(proofer.failed_tests.first).to match(/Integrity is missing/)
  end

  it 'is happy if SRI and CORS provided' do
    file = "#{FIXTURES_DIR}/links/integrity_and_cors_provided.html"
    proofer = run_proofer(file, :file, check_sri: true)
    expect(proofer.failed_tests).to eq []
  end

  it 'does not check local scripts' do
    file = "#{FIXTURES_DIR}/links/local_stylesheet.html"
    proofer = run_proofer(file, :file, check_sri: true)
    expect(proofer.failed_tests).to eq []
  end

  it 'timeout' do
    proofer = run_proofer(['https://www.google.com:81'], :links)
    expect(proofer.failed_tests.first).to match(/time out/)
  end

<<<<<<< HEAD
  it 'is not checking SRI and CORS for links with rel canonical or alternate' do
    file = "#{FIXTURES_DIR}/links/link_with_rel.html"
    proofer = run_proofer(file, :file, check_sri: true)
    expect(proofer.failed_tests).to eq []
=======
  it 'correctly handles empty href' do
    file = "#{FIXTURES_DIR}/links/empty_href.html"
    proofer = run_proofer(file, :file, check_external_hash: true)
    expect(proofer.failed_tests.length).to eq 1
>>>>>>> 5a15a77a
  end
end<|MERGE_RESOLUTION|>--- conflicted
+++ resolved
@@ -562,16 +562,15 @@
     expect(proofer.failed_tests.first).to match(/time out/)
   end
 
-<<<<<<< HEAD
-  it 'is not checking SRI and CORS for links with rel canonical or alternate' do
-    file = "#{FIXTURES_DIR}/links/link_with_rel.html"
-    proofer = run_proofer(file, :file, check_sri: true)
-    expect(proofer.failed_tests).to eq []
-=======
   it 'correctly handles empty href' do
     file = "#{FIXTURES_DIR}/links/empty_href.html"
     proofer = run_proofer(file, :file, check_external_hash: true)
     expect(proofer.failed_tests.length).to eq 1
->>>>>>> 5a15a77a
+  end
+  
+  it 'is not checking SRI and CORS for links with rel canonical or alternate' do
+    file = "#{FIXTURES_DIR}/links/link_with_rel.html"
+    proofer = run_proofer(file, :file, check_sri: true)
+    expect(proofer.failed_tests).to eq []
   end
 end