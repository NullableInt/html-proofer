# frozen_string_literal: true

require 'spec_helper'

describe 'Links test' do
  it 'fails for broken internal hash (even if the file exists)' do
    broken_hash_external_filepath = "#{FIXTURES_DIR}/links/broken_hash_external.html"
    proofer = run_proofer(broken_hash_external_filepath, :file)
    expect(proofer.failed_tests.last).to match(%r{linking to ../images/missing_image_alt.html#asdfasfdkafl, but asdfasfdkafl does not exist})
  end

  it 'fails for broken hashes on the web when asked (even if the file exists)' do
    broken_hash_on_the_web = "#{FIXTURES_DIR}/links/broken_hash_on_the_web.html"
    proofer = run_proofer(broken_hash_on_the_web, :file, check_external_hash: true)
    expect(proofer.failed_tests.first).to match(/but the hash 'no' does not/)
  end

  it 'passes for broken hashes on the web when ignored (even if the file exists)' do
    broken_hash_on_the_web = "#{FIXTURES_DIR}/links/broken_hash_on_the_web.html"
    proofer = run_proofer(broken_hash_on_the_web, :file)
    expect(proofer.failed_tests).to eq []
  end

  it 'passes for GitHub hashes on the web when asked' do
    github_hash = "#{FIXTURES_DIR}/links/github_hash.html"
    proofer = run_proofer(github_hash, :file)
    expect(proofer.failed_tests).to eq []
  end

  it 'passes for GitHub hashes to a file on the web when asked' do
    github_hash = "#{FIXTURES_DIR}/links/github_file_hash.html"
    proofer = run_proofer(github_hash, :file, {check_external_hash: true})
    expect(proofer.failed_tests).to eq []
  end

  it 'passes for broken hashes on the web (when we look only for 4xx)' do
    options = { only_4xx: true }
    broken_hash_on_the_web = "#{FIXTURES_DIR}/links/broken_hash_on_the_web.html"
    proofer = run_proofer(broken_hash_on_the_web, :file, options)
    expect(proofer.failed_tests).to eq []
  end

  it 'fails for broken internal hash' do
    broken_hash_internal_filepath = "#{FIXTURES_DIR}/links/broken_hash_internal.html"
    proofer = run_proofer(broken_hash_internal_filepath, :file)
    expect(proofer.failed_tests.first).to match(/linking to internal hash #noHash that does not exist/)
  end

  it 'passes when linking to the top' do
    path = "#{FIXTURES_DIR}/links/topHashInternal.html"
    proofer = run_proofer(path, :file)
    expect(proofer.failed_tests).to eq []
  end

  it 'fails for broken external links' do
    broken_link_external_filepath = "#{FIXTURES_DIR}/links/broken_link_external.html"
    proofer = run_proofer(broken_link_external_filepath, :file)
    failure = proofer.failed_tests.first
    expect(failure).to match(/failed: response code 0/)
    expect(failure).to match(%r{External link http://www.asdo3IRJ395295jsingrkrg4.com/ failed:})
  end

  it 'passes for different filename without option' do
    broken_link_external_filepath = "#{FIXTURES_DIR}/links/file.foo"
    proofer = run_proofer(broken_link_external_filepath, :file)
    expect(proofer.failed_tests).to eq []
  end

  it 'fails for different filenames' do
    options = { extension: '.foo' }
    broken_link_external_filepath = "#{FIXTURES_DIR}/links/file.foo"
    proofer = run_proofer(broken_link_external_filepath, :file, options)
    expect(proofer.failed_tests.first).to match(/failed: response code 0/)
  end

  it 'fails for broken internal links' do
    broken_link_internal_filepath = "#{FIXTURES_DIR}/links/broken_link_internal.html"
    proofer = run_proofer(broken_link_internal_filepath, :file)
    expect(proofer.failed_tests.first).to match(%r{internally linking to .\/notreal.html, which does not exist})
  end

  it 'allows link with no href' do
    missing_link_href_filepath = "#{FIXTURES_DIR}/links/missing_link_href.html"
    proofer = run_proofer(missing_link_href_filepath, :file)
    expect(proofer.failed_tests).to eq []
  end

  it 'should follow redirects' do
    link_with_redirect_filepath = "#{FIXTURES_DIR}/links/link_with_redirect.html"
    proofer = run_proofer(link_with_redirect_filepath, :file)
    expect(proofer.failed_tests).to eq []
  end

  it 'fails on redirects if not following' do
    link_with_redirect_filepath = "#{FIXTURES_DIR}/links/link_with_redirect.html"
    proofer = run_proofer(link_with_redirect_filepath, :file, typhoeus: { followlocation: false })
    expect(proofer.failed_tests.first).to match(/failed: 301/)
  end

  it "does not fail on redirects we're not following" do
    # this test should emit a 301--see above--but we're intentionally suppressing it
    link_with_redirect_filepath = "#{FIXTURES_DIR}/links/link_with_redirect.html"
    proofer = run_proofer(link_with_redirect_filepath, :file, only_4xx: true, typhoeus: { followlocation: false })
    expect(proofer.failed_tests).to eq []
  end

  it 'should understand https' do
    link_with_https_filepath = "#{FIXTURES_DIR}/links/link_with_https.html"
    proofer = run_proofer(link_with_https_filepath, :file)
    expect(proofer.failed_tests).to eq []
  end

  it 'fails for broken hash links with status code numbers' do
    broken_link_with_number_filepath = "#{FIXTURES_DIR}/links/broken_link_with_number.html"
    proofer = run_proofer(broken_link_with_number_filepath, :file)
    expect(proofer.failed_tests.first).to match(/linking to internal hash #25-method-not-allowed that does not exist/)
  end

  it 'properly resolves implicit /index.html in link paths' do
    link_to_folder = "#{FIXTURES_DIR}/links/link_to_folder.html"
    proofer = run_proofer(link_to_folder, :file)
    expect(proofer.failed_tests).to eq []
  end

  it 'properly checks links to root' do
    root_link = "#{FIXTURES_DIR}/links/root_link/root_link.html"
    proofer = run_proofer(root_link, :file)
    expect(proofer.failed_tests).to eq []
  end

  it 'properly checks relative links' do
    relative_links = "#{FIXTURES_DIR}/links/relative_links.html"
    proofer = run_proofer(relative_links, :file)
    expect(proofer.failed_tests).to eq []
  end

  it 'properly checks ssl links' do
    check_ssl_links = "#{FIXTURES_DIR}/links/checkSSLLinks.html"
    proofer = run_proofer(check_ssl_links, :file)
    expect(proofer.failed_tests).to eq []
  end

  it 'ignores links marked as ignore data-proofer-ignore' do
    ignorable_links = "#{FIXTURES_DIR}/links/ignorable_links.html"
    proofer = run_proofer(ignorable_links, :file)
    expect(proofer.failed_tests).to eq []
  end

  it 'ignores links via url_ignore' do
    ignorable_links = "#{FIXTURES_DIR}/links/ignorable_links_via_options.html"
    proofer = run_proofer(ignorable_links, :file, url_ignore: [%r{^http://}, /sdadsad/, '../whaadadt.html'])
    expect(proofer.failed_tests).to eq []
  end

  it 'translates links via url_swap' do
    translated_link = "#{FIXTURES_DIR}/links/link_translated_via_href_swap.html"
    proofer = run_proofer(translated_link, :file, url_swap: { %r{\A/articles/([\w-]+)} => '\\1.html' })
    expect(proofer.failed_tests).to eq []
  end

  it 'translates links via url_swap for list of links' do
    proofer = run_proofer(['www.garbalarba.com'], :links, url_swap: { /garbalarba/ => 'github' })
    expect(proofer.failed_tests).to eq []
  end

  it 'finds a mix of broken and unbroken links' do
    multiple_problems = "#{FIXTURES_DIR}/links/multiple_problems.html"
    proofer = run_proofer(multiple_problems, :file)
    expect(proofer.failed_tests.first).to match(/linking to internal hash #anadaasdadsadschor that does not exist/)
  end

  it 'ignores valid mailto links' do
    ignorable_links = "#{FIXTURES_DIR}/links/mailto_link.html"
    proofer = run_proofer(ignorable_links, :file)
    expect(proofer.failed_tests).to eq []
  end

  it 'fails for blank mailto links' do
    blank_mail_to_link = "#{FIXTURES_DIR}/links/blank_mailto_link.html"
    proofer = run_proofer(blank_mail_to_link, :file)
    expect(proofer.failed_tests.first).to match(/mailto: contains no email address/)
  end

  it 'fails for invalid mailto links' do
    invalid_mail_to_link = "#{FIXTURES_DIR}/links/invalid_mailto_link.html"
    proofer = run_proofer(invalid_mail_to_link, :file)
    expect(proofer.failed_tests.first).to match(/mailto:octocat contains an invalid email address/)
  end

  it 'ignores valid tel links' do
    ignorable_links = "#{FIXTURES_DIR}/links/tel_link.html"
    proofer = run_proofer(ignorable_links, :file)
    expect(proofer.failed_tests).to eq []
  end

  it 'fails for blank tel links' do
    blank_tel_link = "#{FIXTURES_DIR}/links/blank_tel_link.html"
    proofer = run_proofer(blank_tel_link, :file)
    expect(proofer.failed_tests.first).to match(/tel: contains no phone number/)
  end

  it 'ignores javascript links' do
    javascript_link = "#{FIXTURES_DIR}/links/javascript_link.html"
    proofer = run_proofer(javascript_link, :file)
    expect(proofer.failed_tests).to eq []
  end

  it 'works for valid links missing the protocol' do
    missing_protocol_link = "#{FIXTURES_DIR}/links/link_missing_protocol_valid.html"
    proofer = run_proofer(missing_protocol_link, :file)
    expect(proofer.failed_tests).to eq []
  end

  it 'fails for invalid links missing the protocol' do
    missing_protocol_link = "#{FIXTURES_DIR}/links/link_missing_protocol_invalid.html"
    proofer = run_proofer(missing_protocol_link, :file)
    expect(proofer.failed_tests.first).to match(/failed: response code 0/)
  end

  it 'works for valid href within link elements' do
    head_link = "#{FIXTURES_DIR}/links/head_link_href.html"
    proofer = run_proofer(head_link, :file)
    expect(proofer.failed_tests).to eq []
  end

  it 'allows empty href on link elements' do
    head_link = "#{FIXTURES_DIR}/links/head_link_href_empty.html"
    proofer = run_proofer(head_link, :file)
    expect(proofer.failed_tests).to eq []
  end

  it 'allows missing href on link elements' do
    head_link = "#{FIXTURES_DIR}/links/head_link_href_absent.html"
    proofer = run_proofer(head_link, :file)
    expect(proofer.failed_tests).to eq []
  end

  it 'fails for internal linking to a directory without trailing slash' do
    options = { typhoeus: { followlocation: false } }
    internal = "#{FIXTURES_DIR}/links/link_directory_without_slash.html"
    proofer = run_proofer(internal, :file, options)
    expect(proofer.failed_tests.first).to match(/without trailing slash/)
  end

  it 'ignores external links when asked' do
    options = { disable_external: true }
    external = "#{FIXTURES_DIR}/links/broken_link_external.html"
    proofer = run_proofer(external, :file, options)
    expect(proofer.failed_tests).to eq []
  end

  it 'validates links with external characters' do
    options = { disable_external: true }
    external = "#{FIXTURES_DIR}/links/external_colon_link.html"
    proofer = run_proofer(external, :file, options)
    expect(proofer.failed_tests).to eq []
  end

  it 'works for array of links' do
    proofer = run_proofer(['www.github.com', 'foofoofoo.biz'], :links)
    expect(proofer.failed_tests.first).to match(/failed: response code 0/)
  end

  it 'works for broken anchors within pre' do
    anchor_pre = "#{FIXTURES_DIR}/links/anchors_in_pre.html"
    proofer = run_proofer(anchor_pre, :file)
    expect(proofer.failed_tests).to eq []
  end

  it 'works for broken link within pre' do
    link_pre = "#{FIXTURES_DIR}/links/links_in_pre.html"
    proofer = run_proofer(link_pre, :file)
    expect(proofer.failed_tests).to eq []
  end

  it 'works for pipes in the URL' do
    escape_pipes = "#{FIXTURES_DIR}/links/escape_pipes.html"
    proofer = run_proofer(escape_pipes, :file)
    expect(proofer.failed_tests).to eq []
  end

  it 'fails for broken hash with query' do
    broken_hash = "#{FIXTURES_DIR}/links/broken_hash_with_query.html"
    proofer = run_proofer(broken_hash, :file)
    expect(proofer.failed_tests.first).to match(/linking to internal hash #example that does not exist/)
  end

  it 'passes when linking to hash on another page' do
    hash_on_another_page = "#{FIXTURES_DIR}/links/hash_on_another_page.html"
    proofer = run_proofer(hash_on_another_page, :file)
    expect(proofer.failed_tests).to eq []
  end

  it 'fails for mismatched hash casing' do
    hash_on_another_page = "#{FIXTURES_DIR}/links/hash_mismatched_case.html"
    proofer = run_proofer(hash_on_another_page, :file)
    expect(proofer.failed_tests.first).to match('internal hash #MainMenu that does not exist')
  end

  it 'works for directory index file' do
    options = { directory_index_file: 'index.php' }
    link_pointing_to_directory = "#{FIXTURES_DIR}/links/link_pointing_to_directory.html"
    proofer = run_proofer(link_pointing_to_directory, :file, options)
    expect(proofer.failed_tests).to eq []
  end

  it "fails if directory index file doesn't exist" do
    options = { directory_index_file: 'README.md' }
    link_pointing_to_directory = "#{FIXTURES_DIR}/links/link_pointing_to_directory.html"
    proofer = run_proofer(link_pointing_to_directory, :file, options)
    expect(proofer.failed_tests.first).to match('internally linking to folder-php/, which does not exist')
  end

  it 'ensures Typhoeus options are passed' do
    options = { typhoeus: { ssl_verifypeer: false } }
    typhoeus_options_link = "#{FIXTURES_DIR}/links/ensure_typhoeus_options.html"
    proofer = run_proofer(typhoeus_options_link, :file, options)
    expect(proofer.failed_tests).to eq []
  end

  it 'works if subdirectory ends with .html' do
    with_subdirectory_html = "#{FIXTURES_DIR}/links/_site"
    proofer = run_proofer(with_subdirectory_html, :file)
    expect(proofer.failed_tests).to eq []
  end

  it 'works for hash referring to itself' do
    hash_referring_to_self = "#{FIXTURES_DIR}/links/hash_referring_to_self.html"
    proofer = run_proofer(hash_referring_to_self, :file)
    expect(proofer.failed_tests).to eq []
  end

  it 'ignores placeholder with name' do
    placeholder_with_name = "#{FIXTURES_DIR}/links/placeholder_with_name.html"
    proofer = run_proofer(placeholder_with_name, :file)
    expect(proofer.failed_tests).to eq []
  end

  it 'ignores placeholder with id' do
    placeholder_with_id = "#{FIXTURES_DIR}/links/placeholder_with_id.html"
    proofer = run_proofer(placeholder_with_id, :file)
    expect(proofer.failed_tests).to eq []
  end

  it 'allows placeholder with empty id' do
    empty_id = "#{FIXTURES_DIR}/links/placeholder_with_empty_id.html"
    proofer = run_proofer(empty_id, :file)
    expect(proofer.failed_tests).to eq []
  end

  it 'ignores non-http(s) protocols' do
    other_protocols = "#{FIXTURES_DIR}/links/other_protocols.html"
    proofer = run_proofer(other_protocols, :file)
    expect(proofer.failed_tests).to eq []
  end

  it 'passes non-standard characters' do
    fixture = "#{FIXTURES_DIR}/links/non_standard_characters.html"
    proofer = run_proofer(fixture, :file)
    expect(proofer.failed_tests).to eq []
  end

  it 'does not dupe errors' do
    fixture = "#{FIXTURES_DIR}/links/nodupe.html"
    proofer = run_proofer(fixture, :file)
    expect(proofer.failed_tests.length).to eq 1
  end

  it 'allows unicode domains' do
    fixture = "#{FIXTURES_DIR}/links/unicode_domain.html"
    proofer = run_proofer(fixture, :file)
    expect(proofer.failed_tests).to eq []
  end

  it 'allows punnycode domains' do
    fixture = "#{FIXTURES_DIR}/links/punnycode.html"
    proofer = run_proofer(fixture, :file)
    expect(proofer.failed_tests).to eq []
  end

  it 'passes for broken *nix links' do
    fixture = "#{FIXTURES_DIR}/links/broken_unix_links.html"
    proofer = run_proofer(fixture, :file)
    expect(proofer.failed_tests).to eq []
  end

  it 'passes for external UTF-8 links' do
    fixture = "#{FIXTURES_DIR}/links/utf8_link.html"
    proofer = run_proofer(fixture, :file)
    expect(proofer.failed_tests).to eq []
  end

  it 'passes for urlencoded href' do
    fixture = "#{FIXTURES_DIR}/links/urlencoded-href.html"
    proofer = run_proofer(fixture, :file)
    expect(proofer.failed_tests).to eq []
  end

  it 'reports failures for the original link, not the redirection' do
    skip 'URL seems broken now. Need to find a new one'
    fixture = "#{FIXTURES_DIR}/links/redirected_error.html"
    proofer = run_proofer(fixture, :file)
    expect(proofer.failed_tests.first).to match(/failed: 404/)
  end

  it 'does not complain for files with attributes containing dashes' do
    fixture = "#{FIXTURES_DIR}/links/attribute_with_dash.html"
    proofer = run_proofer(fixture, :file)
    expect(proofer.failed_tests).to eq []
  end

  it 'passes for links hash-referencing itself' do
    fixture = "#{FIXTURES_DIR}/links/self_ref.html"
    proofer = run_proofer(fixture, :file)
    expect(proofer.failed_tests).to eq []
  end

  context 'automatically adding default extensions to files' do
    before :each do
      @fixture = "#{FIXTURES_DIR}/links/no_html_extension.html"
      @options = { assume_extension: true }
    end

    it 'is not enabled by default' do
      # Default behaviour does not change
      proofer = run_proofer(@fixture, :file)
      expect(proofer.failed_tests.count).to be >= 3
    end

    it 'accepts extensionless file links when enabled' do
      # With command-line option
      proofer = run_proofer(@fixture, :file, @options)
      expect(proofer.failed_tests).to eq []
    end
  end

  it 'does not check links with parameters multiple times' do
    fixture = "#{FIXTURES_DIR}/links/check_just_once.html"
    proofer = run_proofer(fixture, :file)
    expect(proofer.external_urls.length).to eq 2
  end

  it 'does not explode on bad external links in files' do
    fixture = "#{FIXTURES_DIR}/links/bad_external_links.html"
    proofer = run_proofer(fixture, :file)
    expect(proofer.failed_tests.length).to eq 2
    expect(proofer.failed_tests.first).to match(/is an invalid URL/)
  end

  it 'does not explode on bad external links in arrays' do
    proofer = run_proofer(['www.github.com', 'http://127.0.0.1:____'], :links)
    expect(proofer.failed_tests.first).to match(/is an invalid URL/)
  end

  it 'passes for non-HTTPS links when not asked' do
    non_https = "#{FIXTURES_DIR}/links/non_https.html"
    proofer = run_proofer(non_https, :file)
    expect(proofer.failed_tests.length).to eq 0
  end

  it 'fails for non-HTTPS links when asked' do
    non_https = "#{FIXTURES_DIR}/links/non_https.html"
    proofer = run_proofer(non_https, :file, enforce_https: true)
    expect(proofer.failed_tests.first).to match(/ben.balter.com is not an HTTPS link/)
  end

  it 'passes for hash href when asked' do
    hash_href = "#{FIXTURES_DIR}/links/hash_href.html"
    proofer = run_proofer(hash_href, :file, allow_hash_href: true)
    expect(proofer.failed_tests.length).to eq 0
  end

  it 'fails for hash href when not asked' do
    hash_href = "#{FIXTURES_DIR}/links/hash_href.html"
    proofer = run_proofer(hash_href, :file)
    expect(proofer.failed_tests.first).to match(/linking to internal hash # that does not exist/)
  end

  it 'fails for broken IP address links' do
    hash_href = "#{FIXTURES_DIR}/links/ip_href.html"
    proofer = run_proofer(hash_href, :file)
    expect(proofer.failed_tests.first).to match(/response code 0/)
  end

  it 'works for internal links to weird encoding IDs' do
    hash_href = "#{FIXTURES_DIR}/links/encodingLink.html"
    proofer = run_proofer(hash_href, :file)
    expect(proofer.failed_tests.length).to eq 0
  end

  it 'does not expect href for anchors in HTML5' do
    missing_href = "#{FIXTURES_DIR}/links/blank_href_html5.html"
    proofer = run_proofer(missing_href, :file)
    expect(proofer.failed_tests).to eq []
  end

  it 'does expect href for anchors in non-HTML5' do
    missing_href = "#{FIXTURES_DIR}/links/blank_href_html4.html"
    proofer = run_proofer(missing_href, :file)
    expect(proofer.failed_tests.length).to eq 1

    missing_href = "#{FIXTURES_DIR}/links/blank_href_htmlunknown.html"
    proofer = run_proofer(missing_href, :file)
    expect(proofer.failed_tests).to eq []
  end

  it 'can skip expecting href for anchors in non-HTML5' do
    missing_href = "#{FIXTURES_DIR}/links/blank_href_html4.html"
    proofer = run_proofer(missing_href, :file, allow_missing_href: true)
    expect(proofer.failed_tests.length).to eq 0

    missing_href = "#{FIXTURES_DIR}/links/blank_href_htmlunknown.html"
    proofer = run_proofer(missing_href, :file, allow_missing_href: true)
    expect(proofer.failed_tests.length).to eq 0
  end

  it 'works with internal_domains' do
    translated_link = "#{FIXTURES_DIR}/links/link_translated_internal_domains.html"
    proofer = run_proofer(translated_link, :file, internal_domains: ['www.example.com', 'example.com'])
    expect(proofer.failed_tests).to eq []
  end

  it 'passes for relative links with a base' do
    relative_links = "#{FIXTURES_DIR}/links/relative_links_with_base.html"
    proofer = run_proofer(relative_links, :file)
    expect(proofer.failed_tests).to eq []
  end

  it 'does not bomb on dns-prefetch' do
    prefetch = "#{FIXTURES_DIR}/links/dns-prefetch.html"
    proofer = run_proofer(prefetch, :file)
    expect(proofer.failed_tests).to eq []
  end

  it 'ignores links when the parent element is ignored' do
    parent_ignore = "#{FIXTURES_DIR}/links/ignored_by_parent.html"
    proofer = run_proofer(parent_ignore, :file)
    expect(proofer.failed_tests).to eq []
  end

  it 'does not cgi encode link' do
    prefetch = "#{FIXTURES_DIR}/links/do_not_cgi_encode.html"
    proofer = run_proofer(prefetch, :file)
    expect(proofer.failed_tests).to eq []
  end

  it 'works with quotes in the hash href' do
    hash_href = "#{FIXTURES_DIR}/links/quote.html"
    proofer = run_proofer(hash_href, :file, allow_hash_href: true)
    expect(proofer.failed_tests.length).to eq 0
  end

  it 'works with base without href' do
    base_no_href = "#{FIXTURES_DIR}/links/base_no_href.html"
    proofer = run_proofer(base_no_href, :file)
    expect(proofer.failed_tests).to eq []
  end

  it 'complains if SRI and CORS not provided' do
    file = "#{FIXTURES_DIR}/links/integrity_and_cors_not_provided.html"
    proofer = run_proofer(file, :file, check_sri: true)
    expect(proofer.failed_tests.first).to match(/SRI and CORS not provided/)
  end

  it 'complains if SRI not provided' do
    file = "#{FIXTURES_DIR}/links/cors_not_provided.html"
    proofer = run_proofer(file, :file, check_sri: true)
    expect(proofer.failed_tests.first).to match(/CORS not provided/)
  end

  it 'complains if CORS not provided' do
    file = "#{FIXTURES_DIR}/links/integrity_not_provided.html"
    proofer = run_proofer(file, :file, check_sri: true)
    expect(proofer.failed_tests.first).to match(/Integrity is missing/)
  end

  it 'is happy if SRI and CORS provided' do
    file = "#{FIXTURES_DIR}/links/integrity_and_cors_provided.html"
    proofer = run_proofer(file, :file, check_sri: true)
    expect(proofer.failed_tests).to eq []
  end

  it 'does not check sri for pagination' do
    file = "#{FIXTURES_DIR}/links/integrity_and_cors_pagination_rels.html"
    proofer = run_proofer(file, :file, check_sri: true)
    expect(proofer.failed_tests).to eq []
  end

  it 'does not check local scripts' do
    file = "#{FIXTURES_DIR}/links/local_stylesheet.html"
    proofer = run_proofer(file, :file, check_sri: true)
    expect(proofer.failed_tests).to eq []
  end

<<<<<<< HEAD
  it 'timeout' do
    proofer = run_proofer(['https://www.google.com:81'], :links)
    expect(proofer.failed_tests.first).to match(/time.*out/)
=======
  it 'handles timeout' do
    proofer = run_proofer(['https://www.sdskafnlkn3rl3204uasfilfkmakmefalkm.com:81'], :links)
    expect(proofer.failed_tests.first).to match(/got a time out|the request timed out/)
>>>>>>> 63663a48
  end

  it 'correctly handles empty href' do
    file = "#{FIXTURES_DIR}/links/empty_href.html"
    proofer = run_proofer(file, :file, check_external_hash: true)
    expect(proofer.failed_tests.length).to eq 1
  end

  it 'is not checking SRI and CORS for links with rel canonical or alternate' do
    file = "#{FIXTURES_DIR}/links/link_with_rel.html"
    proofer = run_proofer(file, :file, check_sri: true)
    expect(proofer.failed_tests).to eq []
  end

  it 'is not checking SRI and CORS for indieweb links with rel "me", "webmention", or "pingback"' do
    file = "#{FIXTURES_DIR}/links/link_with_me.html"
    proofer = run_proofer(file, :file, check_sri: true)
    expect(proofer.failed_tests).to eq []
  end

  it 'can link to external non-unicode hash' do
    file = "#{FIXTURES_DIR}/links/hash_to_unicode_ref.html"
    proofer = run_proofer(file, :file, check_external_hash: true)
    expect(proofer.failed_tests).to eq []
  end
end<|MERGE_RESOLUTION|>--- conflicted
+++ resolved
@@ -592,15 +592,9 @@
     expect(proofer.failed_tests).to eq []
   end
 
-<<<<<<< HEAD
-  it 'timeout' do
-    proofer = run_proofer(['https://www.google.com:81'], :links)
-    expect(proofer.failed_tests.first).to match(/time.*out/)
-=======
   it 'handles timeout' do
     proofer = run_proofer(['https://www.sdskafnlkn3rl3204uasfilfkmakmefalkm.com:81'], :links)
     expect(proofer.failed_tests.first).to match(/got a time out|the request timed out/)
->>>>>>> 63663a48
   end
 
   it 'correctly handles empty href' do
